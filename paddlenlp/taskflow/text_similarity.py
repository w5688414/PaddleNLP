# Copyright (c) 2021 PaddlePaddle Authors. All Rights Reserved.
#
# Licensed under the Apache License, Version 2.0 (the "License");
# you may not use this file except in compliance with the License.
# You may obtain a copy of the License at
#
#     http://www.apache.org/licenses/LICENSE-2.0
#
# Unless required by applicable law or agreed to in writing, software
# distributed under the License is distributed on an "AS IS" BASIS,
# WITHOUT WARRANTIES OR CONDITIONS OF ANY KIND, either express or implied.
# See the License for the specific language governing permissions and
# limitations under the License.

import paddle
from paddlenlp.transformers import BertModel, BertTokenizer

from ..data import Pad, Tuple
from .utils import static_mode_guard
from .task import Task

usage = r"""
         from paddlenlp import Taskflow

         similarity = Taskflow("text_similarity")
         similarity([["世界上什么东西最小", "世界上什么东西最小？"]])
         '''
         [{'text1': '世界上什么东西最小', 'text2': '世界上什么东西最小？', 'similarity': 0.992725}]
         '''

         similarity = Taskflow("text_similarity", batch_size=2)
         similarity([["光眼睛大就好看吗", "眼睛好看吗？"], ["小蝌蚪找妈妈怎么样", "小蝌蚪找妈妈是谁画的"]])
         '''
         [{'text1': '光眼睛大就好看吗', 'text2': '眼睛好看吗？', 'similarity': 0.74502707}, {'text1': '小蝌蚪找妈妈怎么样', 'text2': '小蝌蚪找妈妈是谁画的', 'similarity': 0.8192149}]
         '''
         """


class TextSimilarityTask(Task):
    """
    Text similarity task using SimBERT to predict the similarity of sentence pair.
    Args:
        task(string): The name of task.
        model(string): The model name in the task.
        kwargs (dict, optional): Additional keyword arguments passed along to the specific task.
    """

<<<<<<< HEAD
    def __init__(self, task, model, batch_size=1, max_seq_len=128, **kwargs):
=======
    resource_files_names = {
        "model_state": "model_state.pdparams",
        "model_config": "model_config.json",
    }
    resource_files_urls = {
        "simbert-base-chinese": {
            "model_state": [
                "https://bj.bcebos.com/paddlenlp/taskflow/text_similarity/simbert-base-chinese/model_state.pdparams",
                "27d9ef240c2e8e736bdfefea52af2542"
            ],
            "model_config": [
                "https://bj.bcebos.com/paddlenlp/taskflow/text_similarity/simbert-base-chinese/model_config.json",
                "1254bbd7598457a9dad0afcb2e24b70c"
            ],
        }
    }

    def __init__(self, 
                 task, 
                 model, 
                 batch_size=1,
                 max_seq_len=128,
                 **kwargs):
>>>>>>> b3130851
        super().__init__(task=task, model=model, **kwargs)
        self._check_task_files()
        self._construct_tokenizer(model)
        self._get_inference_model()
        self._batch_size = batch_size
        self._max_seq_len = max_seq_len
        self._usage = usage

    def _construct_input_spec(self):
        """
        Construct the input spec for the convert dygraph model to static model.
        """
        self._input_spec = [
            paddle.static.InputSpec(
                shape=[None, None], dtype="int64", name='input_ids'),
            paddle.static.InputSpec(
                shape=[None], dtype="int64", name='token_type_ids'),
        ]

    def _construct_model(self, model):
        """
        Construct the inference model for the predictor.
        """
        self._model = BertModel.from_pretrained(
            self._task_path, pool_act='linear')
        self._model.eval()

    def _construct_tokenizer(self, model):
        """
        Construct the tokenizer for the predictor.
        """
        self._tokenizer = BertTokenizer.from_pretrained(model)

    def _check_input_text(self, inputs):
        inputs = inputs[0]
        if not all([isinstance(i, list) and i \
            and all(i) and len(i) == 2 for i in inputs]):
            raise TypeError("Invalid input format.")
        return inputs

    def _preprocess(self, inputs):
        """
        Transform the raw text to the model inputs, two steps involved:
           1) Transform the raw text to token ids.
           2) Generate the other model inputs from the raw text and token ids.
        """
        inputs = self._check_input_text(inputs)
        num_workers = self.kwargs[
            'num_workers'] if 'num_workers' in self.kwargs else 0
        lazy_load = self.kwargs[
            'lazy_load'] if 'lazy_load' in self.kwargs else False

        examples = []

        for data in inputs:
            text1, text2 = data[0], data[1]

            text1_encoded_inputs = self._tokenizer(
                text=text1, max_seq_len=self._max_seq_len)
            text1_input_ids = text1_encoded_inputs["input_ids"]
            text1_token_type_ids = text1_encoded_inputs["token_type_ids"]

            text2_encoded_inputs = self._tokenizer(
                text=text2, max_seq_len=self._max_seq_len)
            text2_input_ids = text2_encoded_inputs["input_ids"]
            text2_token_type_ids = text2_encoded_inputs["token_type_ids"]

            examples.append((text1_input_ids, text1_token_type_ids,
                             text2_input_ids, text2_token_type_ids))

        batches = [
            examples[idx:idx + self._batch_size]
            for idx in range(0, len(examples), self._batch_size)
        ]

        batchify_fn = lambda samples, fn=Tuple(
            Pad(axis=0, pad_val=self._tokenizer.pad_token_id, dtype='int64'),  # text1_input_ids
            Pad(axis=0, pad_val=self._tokenizer.pad_token_type_id, dtype='int64'),  # text1_token_type_ids
            Pad(axis=0, pad_val=self._tokenizer.pad_token_id, dtype='int64'),  # text2_input_ids
            Pad(axis=0, pad_val=self._tokenizer.pad_token_type_id, dtype='int64'),  # text2_token_type_ids
        ): [data for data in fn(samples)]

        outputs = {}
        outputs['data_loader'] = batches
        outputs['text'] = inputs
        self._batchify_fn = batchify_fn
        return outputs

    def _run_model(self, inputs):
        """
        Run the task model from the outputs of the `_tokenize` function.
        """
        results = []
        with static_mode_guard():
            for batch in inputs['data_loader']:
                text1_ids, text1_segment_ids, text2_ids, text2_segment_ids = self._batchify_fn(
                    batch)
                self.input_handles[0].copy_from_cpu(text1_ids)
                self.input_handles[1].copy_from_cpu(text1_segment_ids)
                self.predictor.run()
                vecs_text1 = self.output_handle[1].copy_to_cpu()

                self.input_handles[0].copy_from_cpu(text2_ids)
                self.input_handles[1].copy_from_cpu(text2_segment_ids)
                self.predictor.run()
                vecs_text2 = self.output_handle[1].copy_to_cpu()

                vecs_text1 = vecs_text1 / (vecs_text1**2).sum(
                    axis=1, keepdims=True)**0.5
                vecs_text2 = vecs_text2 / (vecs_text2**2).sum(
                    axis=1, keepdims=True)**0.5
                similarity = (vecs_text1 * vecs_text2).sum(axis=1)
                results.extend(similarity)
        inputs['result'] = results
        return inputs

    def _postprocess(self, inputs):
        """
        The model output is tag ids, this function will convert the model output to raw text.
        """
        final_results = []
        for text, similarity in zip(inputs['text'], inputs['result']):
            result = {}
            result['text1'] = text[0]
            result['text2'] = text[1]
            result['similarity'] = similarity
            final_results.append(result)
        return final_results<|MERGE_RESOLUTION|>--- conflicted
+++ resolved
@@ -45,9 +45,6 @@
         kwargs (dict, optional): Additional keyword arguments passed along to the specific task.
     """
 
-<<<<<<< HEAD
-    def __init__(self, task, model, batch_size=1, max_seq_len=128, **kwargs):
-=======
     resource_files_names = {
         "model_state": "model_state.pdparams",
         "model_config": "model_config.json",
@@ -65,13 +62,7 @@
         }
     }
 
-    def __init__(self, 
-                 task, 
-                 model, 
-                 batch_size=1,
-                 max_seq_len=128,
-                 **kwargs):
->>>>>>> b3130851
+    def __init__(self, task, model, batch_size=1, max_seq_len=128, **kwargs):
         super().__init__(task=task, model=model, **kwargs)
         self._check_task_files()
         self._construct_tokenizer(model)
