--- conflicted
+++ resolved
@@ -23,11 +23,7 @@
 from .dependency_parsing import DDParserTask
 from .dialogue import DialogueTask
 from .document_intelligence import DocPromptTask
-<<<<<<< HEAD
-from .feature_extraction import TextFeatureExtractionTask
-=======
 from .feature_extraction import MultimodalFeatureExtractionTask
->>>>>>> 3ae3ea53
 from .fill_mask import FillMaskTask
 from .information_extraction import GPTask, UIETask
 from .knowledge_mining import NPTagTask, WordTagTask
@@ -40,6 +36,7 @@
 from .sentiment_analysis import SentaTask, SkepTask, UIESentaTask
 from .text_classification import TextClassificationTask
 from .text_correction import CSCTask
+from .text_feature_extraction import TextFeatureExtractionTask
 from .text_similarity import TextSimilarityTask
 from .text_summarization import TextSummarizationTask
 from .text_to_image import (
@@ -521,7 +518,6 @@
     },
     "feature_extraction": {
         "models": {
-<<<<<<< HEAD
             "rocketqa-zh-dureader-query-encoder": {
                 "task_class": TextFeatureExtractionTask,
                 "task_flag": "feature_extraction-rocketqa-zh-dureader-query-encoder",
@@ -542,9 +538,6 @@
                 "task_flag": "feature_extraction-rocketqa-zh-nano-para-encoder",
                 "task_priority_path": "rocketqa-zh-nano-para-encoder",
             },
-        },
-        "default": {"model": "rocketqa-zh-dureader-query-encoder"},
-=======
             "PaddlePaddle/ernie_vil-2.0-base-zh": {
                 "task_class": MultimodalFeatureExtractionTask,
                 "task_flag": "feature_extraction-PaddlePaddle/ernie_vil-2.0-base-zh",
@@ -612,7 +605,6 @@
             },
         },
         "default": {"model": "PaddlePaddle/ernie_vil-2.0-base-zh"},
->>>>>>> 3ae3ea53
     },
 }
 
