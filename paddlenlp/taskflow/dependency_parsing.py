--- conflicted
+++ resolved
@@ -90,7 +90,7 @@
     resource_files_urls = {
         "ddparser": {
             "model_state": [
-                "https://bj.bcebos.com/paddlenlp/taskflow/dependency_parsing/ddparser/model_state.pdparams", 
+                "https://bj.bcebos.com/paddlenlp/taskflow/dependency_parsing/ddparser/model_state.pdparams",
                 "f388c91e85b5b4d0db40157a4ee28c08"
             ],
             "word_vocab": [
@@ -104,7 +104,7 @@
         },
         "ddparser-ernie-1.0": {
             "model_state": [
-                "https://bj.bcebos.com/paddlenlp/taskflow/dependency_parsing/ddparser-ernie-1.0/model_state.pdparams", 
+                "https://bj.bcebos.com/paddlenlp/taskflow/dependency_parsing/ddparser-ernie-1.0/model_state.pdparams",
                 "78a4d5c2add642a88f6fdbee3574f617"
             ],
             "word_vocab": [
@@ -118,7 +118,7 @@
         },
         "ddparser-ernie-gram-zh": {
             "model_state": [
-                "https://bj.bcebos.com/paddlenlp/taskflow/dependency_parsing/ddparser-ernie-gram-zh/model_state.pdparams", 
+                "https://bj.bcebos.com/paddlenlp/taskflow/dependency_parsing/ddparser-ernie-gram-zh/model_state.pdparams",
                 "9d0a49026feb97fac22c8eec3e88f5c3"
             ],
             "word_vocab": [
@@ -130,7 +130,7 @@
                 "0decf1363278705f885184ff8681f4cd"
             ],
         },
-        "font_file" : {
+        "font_file": {
             "font_file": [
                 "https://bj.bcebos.com/paddlenlp/taskflow/dependency_parsing/SourceHanSansCN-Regular.ttf",
                 "cecb7328bc0b9412b897fb3fc61edcdb"
@@ -164,8 +164,7 @@
         self._check_task_files()
         self._construct_vocabs()
         self.font_file_path = download_file(
-            self._task_path, 
-            "SourceHanSansCN-Regular.ttf",
+            self._task_path, "SourceHanSansCN-Regular.ttf",
             self.resource_files_urls["font_file"]["font_file"][0],
             self.resource_files_urls["font_file"]["font_file"][1])
         self.tree = tree
@@ -183,16 +182,8 @@
 
         self.use_cuda = use_cuda
         self.lac = LAC(mode="lac" if self.use_pos else "seg",
-<<<<<<< HEAD
                        use_cuda=self.use_cuda)
-        if self.static_mode:
-            self._get_inference_model()
-        else:
-            self._construct_model(model)
-=======
-                    use_cuda=self.use_cuda)
         self._get_inference_model()
->>>>>>> b3130851
 
     def _check_segmented_words(self, inputs):
         inputs = inputs[0]
@@ -227,7 +218,7 @@
         self.rel_vocab = Vocab.from_json(rel_vocab_path)
         self.word_pad_index = self.word_vocab.to_indices("[PAD]")
         self.word_bos_index = self.word_vocab.to_indices("[CLS]")
-        self.word_eos_index = self.word_vocab.to_indices("[SEP]")        
+        self.word_eos_index = self.word_vocab.to_indices("[SEP]")
 
     def _construct_model(self, model):
         """
