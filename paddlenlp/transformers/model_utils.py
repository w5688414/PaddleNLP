--- conflicted
+++ resolved
@@ -21,13 +21,9 @@
 import re
 import shutil
 import tempfile
-<<<<<<< HEAD
+from contextlib import contextmanager
 from functools import partial
 from typing import Any, Callable, Dict, List, Optional, Set, Tuple, Type
-=======
-from contextlib import contextmanager
-from typing import Any, Dict, List, Optional, Tuple, Type
->>>>>>> 5a040a51
 
 import numpy as np
 import paddle
@@ -212,9 +208,6 @@
 def unwrap_model(model, *args, **kwargs):
     raw_model = model._layers if isinstance(model, paddle.DataParallel) else model
     return raw_model
-
-
-_init_weights = True
 
 
 @contextmanager
